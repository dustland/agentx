[build-system]
requires = [ "setuptools>=42", "wheel",]
build-backend = "setuptools.build_meta"

[project]
<<<<<<< HEAD
name = "vibex-py"
version = "0.25.0"
description = "VibeX - An Opinionated Multi-Agent Framework"
=======
name = "agentx-py"
version = "0.26.0"
description = "AgentX - An Opinionated Multi-Agent Framework"
>>>>>>> a730e8f2
readme = "README.md"
requires-python = ">=3.11"
classifiers = [ "Programming Language :: Python :: 3.11", "Operating System :: OS Independent",]
license = "Apache-2.0"
dependencies = [ "fastapi>=0.104.0", "uvicorn>=0.24.0", "pydantic>=2.7.1", "python-dotenv>=1.0.0", "pyyaml>=6.0.1", "rich>=13.6.0", "loguru", "litellm", "openai>=1.0.0", "google-search-results>=2.4.2", "mem0ai>=0.1.106", "mcp>=1.4.1", "firecrawl-py>=0.0.16", "browser-use>=0.1.0", "numpy>=1.24.3", "requests>=2.31.0", "httpx>=0.24.0", "aiohttp>=3.8.0", "beautifulsoup4>=4.12.0", "markdown>=3.4.0", "jinja2>=3.1.6", "sqlmodel>=0.0.8", "sqlalchemy>=2.0.0", "chromadb>=1.0.12", "pyarrow>=19.0.1", "aiofiles>=24.1.0", "gitpython>=3.1.44", "pygithub>=2.6.1", "crawl4ai>=0.7.0", "playwright>=1.52.0", "sse-starlette>=1.6.5",]
[[project.authors]]
name = "Dustland Team"
email = "hi@dustland.ai"

[dependency-groups]
dev = [ "pytest>=8.3.5", "pytest-asyncio>=1.0.0", "toml>=0.10.2", "mypy>=1.16.1", "types-pyyaml>=6.0.12.20250516", "types-aiofiles>=24.1.0.20250708",]

[project.optional-dependencies]
dev = [ "pytest", "pytest-cov", "pytest-asyncio", "uv",]
code-execution = [ "daytona>=0.1.0",]
web-automation = [ "browser-use>=0.1.0", "playwright>=1.40.0",]
all = [ "streamlit>=1.32.0", "daytona>=0.1.0", "browser-use>=0.1.0", "playwright>=1.40.0",]

[project.urls]
Homepage = "https://github.com/dustland/vibex"
"Bug Tracker" = "https://github.com/dustland/vibex/issues"

[project.scripts]
vibex = "vibex.cli.main:main"
start = "vibex.run:start"
monitor = "vibex.run:monitor"
dev = "vibex.run:dev"
prod = "vibex.run:prod"
test = "vibex.run:test"
docs = "vibex.run:docs"
build-docs = "vibex.run:build_docs"
benchmark = "benchmark.main:main"
benchmark-team1 = "benchmark.main:team1"
benchmark-team2 = "benchmark.main:team2"
benchmark-team3 = "benchmark.main:team3"
benchmark-quick = "benchmark.main:quick_test"

[tool.black]
line-length = 88
target-version = [ "py38",]

[tool.isort]
profile = "black"
line_length = 88

[tool.mypy]
python_version = "3.11"
strict = true
warn_return_any = true
warn_unused_configs = true
warn_redundant_casts = true
warn_unused_ignores = true
warn_unreachable = true
disallow_untyped_defs = true
disallow_incomplete_defs = true
check_untyped_defs = true
disallow_untyped_decorators = true
disallow_any_generics = true
disallow_subclassing_any = true
no_implicit_optional = true
strict_optional = true
show_error_codes = true
show_column_numbers = true
[[tool.mypy.overrides]]
module = [ "setuptools.*", "google.*", "langchain.*", "transformers.*", "bs4.*", "requests.*", "feedparser.*", "numpy.*", "PIL.*", "openai.*", "qdrant_client.*", "uvicorn.*", "fastapi.*", "markdown.*", "rich.*", "pymongo.*", "github.*", "arxiv.*", "daytona.*", "firecrawl.*", "browser_use.*", "playwright.*", "crawl4ai.*", "serpapi.*", "mem0.*", "mcp.*",]
ignore_missing_imports = true

[tool.setuptools.package-dir]
"" = "src"
benchmark = "benchmark"

[tool.setuptools.package-data]
vibex = [ "py.typed", "**/*.jinja2", "**/*.png",]

[tool.pytest.ini_options]
testpaths = [ "tests",]
python_files = "test_*.py"
python_functions = "test_*"
asyncio_mode = "auto"

[tool.uv.workspace]
members = [ "examples/superwriter",]

[tool.setuptools.packages.find]
where = [ "src", ".",]
include = [ "vibex*", "benchmark*",]

[tool.hatch.build.targets.wheel]
packages = [ "src/vibex",]

[tool.hatch.build.targets.sdist]
include = [ "src/vibex", "config", "examples", "tests", "README.md", "LICENSE",]<|MERGE_RESOLUTION|>--- conflicted
+++ resolved
@@ -3,15 +3,9 @@
 build-backend = "setuptools.build_meta"
 
 [project]
-<<<<<<< HEAD
 name = "vibex-py"
-version = "0.25.0"
+version = "0.26.0"
 description = "VibeX - An Opinionated Multi-Agent Framework"
-=======
-name = "agentx-py"
-version = "0.26.0"
-description = "AgentX - An Opinionated Multi-Agent Framework"
->>>>>>> a730e8f2
 readme = "README.md"
 requires-python = ">=3.11"
 classifiers = [ "Programming Language :: Python :: 3.11", "Operating System :: OS Independent",]
