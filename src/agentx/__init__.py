--- conflicted
+++ resolved
@@ -24,11 +24,7 @@
 from agentx.core.task import Task
 from agentx.core.xagent import XAgent
 
-<<<<<<< HEAD
-__version__ = "0.18.6"
-=======
 __version__ = "0.19.0"
->>>>>>> cd6d35d1
 
 __all__ = [
     # Main API - primary entry points
